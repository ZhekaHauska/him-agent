--- conflicted
+++ resolved
@@ -70,16 +70,8 @@
 
     @property
     def output_sdr_size(self):
-<<<<<<< HEAD
-        return self._unionSDR.size
-
-    @property
-    def n_active_bits(self):
-        return self.upper_sp.getLocalAreaDensity()*self.output_sdr_size
-=======
         return self.upper_sp.getNumColumns()
 
     @property
     def n_active_bits(self):
-        return self._maxUnionCells
->>>>>>> da9d6188
+        return self._maxUnionCells
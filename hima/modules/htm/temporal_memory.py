--- conflicted
+++ resolved
@@ -2691,7 +2691,6 @@
 
     @property
     def output_sdr_size(self):
-<<<<<<< HEAD
         return self.columns
 
 
@@ -2738,7 +2737,4 @@
 
 
 if __name__ == '__main__':
-    pass
-=======
-        return self.n_columns
->>>>>>> 278562da
+    pass